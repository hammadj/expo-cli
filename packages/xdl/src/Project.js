--- conflicted
+++ resolved
@@ -1841,97 +1841,6 @@
   });
 }
 
-<<<<<<< HEAD
-let webpackDevServerInstance;
-
-function getWebpackInstance(projectRoot) {
-  if (webpackDevServerInstance == null) {
-    ProjectUtils.logError(projectRoot, 'expo', 'Webpack is not running.');
-  }
-  return webpackDevServerInstance;
-}
-
-async function startWebpackServerAsync(projectRoot, options, verbose) {
-  await Doctor.ensureWebSupportAsync(projectRoot);
-
-  if (webpackDevServerInstance) {
-    ProjectUtils.logError(projectRoot, 'expo', 'Webpack is already running.');
-    return;
-  }
-  let { dev, https } = await ProjectSettings.readAsync(projectRoot);
-  let config = Web.invokeWebpackConfig({ projectRoot, development: dev, production: !dev, https });
-  let webpackServerPort = await _getFreePortAsync(19000);
-  ProjectUtils.logInfo(
-    projectRoot,
-    'expo',
-    `Starting webpack-dev-server on port ${webpackServerPort}.`
-  );
-  let compiler = webpack(config);
-  webpackDevServerInstance = new WebpackDevServer(compiler, config.devServer);
-  await new Promise((resolve, reject) =>
-    webpackDevServerInstance.listen(webpackServerPort, '0.0.0.0', error => {
-      if (error) {
-        reject(error);
-      } else {
-        resolve();
-      }
-    })
-  );
-  await ProjectSettings.setPackagerInfoAsync(projectRoot, {
-    webpackServerPort,
-  });
-}
-
-async function stopWebpackServerAsync(projectRoot) {
-  const devServer = getWebpackInstance(projectRoot);
-  if (devServer) {
-    await new Promise(resolve => devServer.close(() => resolve()));
-    webpackDevServerInstance = null;
-    // TODO
-    await ProjectSettings.setPackagerInfoAsync(projectRoot, {
-      webpackServerPort: null,
-    });
-  }
-}
-
-export async function bundleWebpackAsync(projectRoot, packagerOpts) {
-  await Doctor.ensureWebSupportAsync(projectRoot);
-  const mode = packagerOpts.dev ? 'development' : 'production';
-  process.env.BABEL_ENV = mode;
-  process.env.NODE_ENV = mode;
-
-  let config = Web.invokeWebpackConfig({
-    projectRoot,
-    polyfill: packagerOpts.polyfill,
-    development: packagerOpts.dev,
-    production: !packagerOpts.dev,
-  });
-  let compiler = webpack(config);
-
-  try {
-    // We generate the stats.json file in the webpack-config
-    await new Promise((resolve, reject) =>
-      compiler.run(async (error, stats) => {
-        // TODO: Bacon: account for CI
-        if (error) {
-          // TODO: Bacon: Clean up error messages
-          return reject(error);
-        }
-        resolve(stats);
-      })
-    );
-  } catch (error) {
-    ProjectUtils.logError(
-      projectRoot,
-      'expo',
-      'There was a problem building your web project. ' + error.message
-    );
-    throw error;
-  }
-}
-
-=======
->>>>>>> d4cbcf19
 async function _connectToNgrokAsync(
   projectRoot: string,
   args: mixed,
