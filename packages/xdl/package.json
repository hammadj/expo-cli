--- conflicted
+++ resolved
@@ -32,14 +32,10 @@
     "@expo/osascript": "^2.0.6",
     "@expo/schemer": "^1.3.0",
     "@expo/spawn-async": "1.5.0",
-<<<<<<< HEAD
-    "@expo/webpack-config": "^0.10.0",
+    "@expo/webpack-config": "^0.10.4",
     "@types/morgan": "^1.7.37",
     "@types/ws": "^6.0.3",
     "add": "^2.0.6",
-=======
-    "@expo/webpack-config": "^0.10.4",
->>>>>>> c9bce3ce
     "analytics-node": "3.3.0",
     "axios": "0.19.0",
     "boxen": "4.1.0",
