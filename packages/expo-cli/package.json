--- conflicted
+++ resolved
@@ -49,12 +49,8 @@
     "@expo/babel-preset-cli": "^0.2.1",
     "@types/ansi-regex": "^4.0.0",
     "@types/dateformat": "^3.0.0",
-<<<<<<< HEAD
-    "@types/inquirer": "^6.0.3",
     "@types/klaw-sync": "^6.0.0",
-=======
     "@types/inquirer": "6.0.3",
->>>>>>> b8102694
     "@types/npm-package-arg": "^6.1.0",
     "@types/progress": "^2.0.3",
     "@types/slash": "^2.0.0",
